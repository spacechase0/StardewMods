<<<<<<< HEAD
{
  "schema": "1.0",
  "Automate": "1.4",
  "ChestsAnywhere": "1.11",
  "DebugMode": "1.6",
  "FastAnimations": "1.2.1",
  "LookupAnything": "1.14",
  "RotateToolbar": "1.1.1",
=======
﻿{
  "schema": 1.0,
  "Automate": "1.5",
  "ChestsAnywhere": "1.11.1",
  "DebugMode": "1.6.1",
  "FastAnimations": "1.3",
  "LookupAnything": "1.15",
  "RotateToolbar": "1.2",
>>>>>>> d62c5db4
  "SkipIntro": "1.7"
}<|MERGE_RESOLUTION|>--- conflicted
+++ resolved
@@ -1,21 +1,10 @@
-<<<<<<< HEAD
 {
   "schema": "1.0",
-  "Automate": "1.4",
-  "ChestsAnywhere": "1.11",
-  "DebugMode": "1.6",
-  "FastAnimations": "1.2.1",
-  "LookupAnything": "1.14",
-  "RotateToolbar": "1.1.1",
-=======
-﻿{
-  "schema": 1.0,
   "Automate": "1.5",
   "ChestsAnywhere": "1.11.1",
   "DebugMode": "1.6.1",
   "FastAnimations": "1.3",
   "LookupAnything": "1.15",
   "RotateToolbar": "1.2",
->>>>>>> d62c5db4
   "SkipIntro": "1.7"
 }