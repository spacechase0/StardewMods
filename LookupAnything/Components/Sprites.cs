--- conflicted
+++ resolved
@@ -1,4 +1,4 @@
-using Microsoft.Xna.Framework;
+﻿using Microsoft.Xna.Framework;
 using Microsoft.Xna.Framework.Graphics;
 using Pathoschild.Stardew.Common;
 using StardewValley;
@@ -50,7 +50,6 @@
             public static readonly Rectangle Stardrop = new Rectangle(346, 392, 8, 8);
         }
 
-<<<<<<< HEAD
         /// <summary>Sprites used to draw a textbox.</summary>
         public static class Textbox
         {
@@ -58,10 +57,7 @@
             public static Texture2D Sheet => Game1.content.Load<Texture2D>("LooseSprites\\textBox");
         }
 
-        /// <summary>A blank pixel which can be colorised and stretched to draw geometric shapes.</summary>
-=======
         /// <summary>A blank pixel which can be colorized and stretched to draw geometric shapes.</summary>
->>>>>>> 614a7929
         public static readonly Texture2D Pixel = CommonHelper.Pixel;
     }
 }