--- conflicted
+++ resolved
@@ -1,670 +1,661 @@
-{
-    /*********
-    ** Generic translations
-    *********/
-    // date names
-    "generic.now": "现在",
-    "generic.tomorrow": "明天",
-    "generic.yesterday": "昨天",
-
-    // generic values
-    "generic.unknown": "未知",
-
-    // generic field values
-    "generic.percent": "{{percent}}%",
-    "generic.percent-chance-of": "{{percent}}%几率{{label}}",
-    "generic.percent-ratio": "{{percent}}%（{{max}}中的{{value}}）",
-    "generic.ratio": "总数{{max}}中的{{value}}",
-    "generic.range": "{{min}}到{{max}}",
-    "generic.yes": "是",
-    "generic.no": "否",
-    "generic.seconds": "{{count}}秒",
-    "generic.minutes": "{{count}}分",
-    "generic.hours": "{{count}}小时",
-    "generic.days": "{{count}}天",
-    "generic.in-x-days": "在{{count}}天内",
-    "generic.x-days-ago": "{{count}}天前",
-    "generic.price": "{{price}}金",
-    "generic.price-for-quality": "{{price}}金（{{quality}}）",
-    "generic.price-for-stack": "{{count}}个，总共价值{{price}}金",
-
-    // types
-    "type.building": "建筑",
-    "type.bush": "灌木丛",
-    "type.fruit-tree": "果树",
-    "type.map-tile": "地格",
-    "type.monster": "怪物",
-    "type.player": "玩家",
-    "type.tree": "树",
-    "type.villager": "村民",
-    "type.other": "其它", // default type
-
-    // item qualities
-    "quality.normal": "普通",
-    "quality.silver": "银星",
-    "quality.gold": "金星",
-    "quality.iridium": "铱星",
-
-    // NPC friendship
-    "friendship-status.friendly": "友好的",
-    "friendship-status.dating": "交往中",
-    "friendship-status.engaged": "已订婚",
-    "friendship-status.married": "已结婚",
-    "friendship-status.divorced": "已离婚",
-    "friendship-status.kicked-out": "关系解除",
-
-    /*********
-    ** Data translations
-    *********/
-    // Community Center bundle areas
-    "bundle-area.pantry": "茶水间",
-    "bundle-area.crafts-room": "工艺室",
-    "bundle-area.fish-tank": "鱼缸",
-    "bundle-area.boiler-room": "锅炉房",
-    "bundle-area.vault": "地下室",
-    "bundle-area.bulletin-board": "布告栏",
-    "bundle-area.abandoned-joja-mart": "废弃的乔家超市",
-
-    // shop names
-    "shop.adventure-guild": "探险家公会",
-    "shop.clint": "克林特",
-    "shop.marnie": "玛妮",
-    "shop.pierre": "皮埃尔",
-    "shop.robin": "罗宾",
-    "shop.volcano": "火山商店",
-    "shop.willy": "威利",
-
-    // recipe types
-    "recipe-type.cooking": "烹饪",
-    "recipe-type.crafting": "制造",
-    "recipe-type.tailoring": "裁缝",
-
-    // NPC descriptions
-    "data.npc.pet.description": "对你忠心耿耿的宠物。",
-    "data.npc.horse.description": "对你忠心耿耿的坐骑。",
-    "data.npc.junimo.description": "来自精神世界的森林精灵。人类对它们知之甚少。",
-    "data.npc.trashbear.description": "清理垃圾的友好精灵。",
-
-    // item types
-    "data.type.debris": "残骸",
-    "data.type.stone": "石头",
-    "data.type.container": "容器",
-
-    // farm items
-    "data.item.egg-incubator.description": "将蛋孵化成小鸡或小鸭。",
-    "data.item.broken-branch.name": "碎木枝",
-    "data.item.broken-branch.description": "一条碎木枝。用斧劈砍之后可以获得木材。",
-    "data.item.stone.name": "石头",
-    "data.item.stone.description": "一颗常见的灰色石头。打碎之后可以获得石头。",
-    "data.item.geode.name": "晶球矿点",
-    "data.item.geode.description": "打碎之后可以获得晶球。",
-    "data.item.frozen-geode.name": "冰封晶球矿点",
-    "data.item.frozen-geode.description": "打碎之后可以获得冰封晶球。",
-    "data.item.magma-geode.name": "岩浆晶球矿点",
-    "data.item.magma-geode.description": "打碎之后可以获得岩浆晶球。",
-
-    // weeds & crystals
-    "data.item.weed.name": "杂草",
-    "data.item.weed.description": "一片常见的杂草，可能含有纤维或混合种子。",
-    "data.item.fertile-weed.name": "茂盛的杂草",
-    "data.item.fertile-weed.description": "必定收获种子",
-    "data.item.ice-crystal.name": "冰晶",
-    "data.item.ice-crystal.description": "一种普通的冰晶。含有精炼石英的概率很小。",
-
-    // mine gems
-    "data.item.amethyst-node.name": "紫水晶矿点",
-    "data.item.amethyst-node.description": "打碎之后可以获得紫水晶。",
-    "data.item.aquamarine-node.name": "海蓝宝石矿点",
-    "data.item.aquamarine-node.description": "打碎之后可以获得海蓝宝石。",
-    "data.item.diamond-node.name": "钻石矿点",
-    "data.item.diamond-node.description": "打碎之后可以获得钻石。",
-    "data.item.emerald-node.name": "绿宝石矿点",
-    "data.item.emerald-node.description": "打碎之后可以获得绿宝石。",
-    "data.item.gem-node.name": "宝石矿点",
-    "data.item.gem-node.description": "打碎之后可以获得绿宝石、海蓝宝石、红宝石、紫水晶、黄水晶、翡翠或钻石。",
-    "data.item.jade-node.name": "翡翠矿点",
-    "data.item.jade-node.description": "打碎之后可以获得翡翠。",
-    "data.item.mystic-stone.name": "神秘石",
-    "data.item.mystic-stone.description": "打碎之后可以获得稀有宝石和矿石，包括五彩碎片。",
-    "data.item.prismatic-node.name": "五彩矿点",
-    "data.item.prismatic-node.description": "打碎之后可以获得五彩碎片。",
-    "data.item.ruby-node.name": "红宝石矿点",
-    "data.item.ruby-node.description": "打碎之后可以获得红宝石。",
-    "data.item.topaz-node.name": "黄水晶矿点",
-    "data.item.topaz-node.description": "打碎之后可以获得黄水晶。",
-
-    // mine ores
-    "data.item.cinder-shard-node.name": "火山晶石矿点",
-    "data.item.cinder-shard-node.description": "打碎之后可以获得火山晶石。",
-    "data.item.copper-node.name": "铜矿点",
-    "data.item.copper-node.description": "打碎之后可以获得铜矿石。",
-    "data.item.gold-node.name": "黄金矿点",
-    "data.item.gold-node.description": "打碎之后可以获得黄金矿石。",
-    "data.item.iridium-node.name": "铱矿点",
-    "data.item.iridium-node.description": "打碎之后可以获得铱矿石。",
-    "data.item.iron-node.name": "铁矿点",
-    "data.item.iron-node.description": "打碎之后可以获得铁矿石。",
-    "data.item.omni-geode-node.name": "万象晶球矿点",
-    "data.item.omni-geode-node.description": "打碎之后可以获得万象晶球。",
-
-    // mine stones
-    "data.item.colored-stone.name": "各色石头",
-    "data.item.colored-stone.description": "一颗常见的石头。可能藏有石头、矿石或晶洞。",
-    "data.item.mine-stone.name": "石头",
-    "data.item.mine-stone.description": "打碎之后可以获得石头，有几率获得煤炭。",
-
-    // other stones
-    "data.item.clay-stone.name": "粘土石头",
-    "data.item.clay-stone.description": "打碎之后可以获得粘土。",
-    "data.item.fossil-stone.name": "化石石头",
-    "data.item.fossil-stone.description": "打碎之后可以获得化石和骨头。",
-
-    // mine containers
-    "data.item.barrel.name": "桶",
-    "data.item.barrel.description": "打碎之后可以获得各种物品。",
-    "data.item.box.name": "箱",
-    "data.item.box.description": "打碎之后可以获得各种物品。",
-
-    // location names
-    "location.backwoods": "边远森林",
-    "location.beach": "沙滩",
-    "location.beach.east-pier": "沙滩（码头东侧）",
-    "location.bugLand": "突变虫穴",
-    "location.busStop": "巴士站",
-    "location.desert": "沙漠",
-    "location.farm": "农场",
-    "location.farmCave": "农场洞穴",
-    "location.farmHouse": "农舍",
-    "location.forest": "森林",
-    "location.forest.fish-area-0": "煤矿森林河流",
-    "location.forest.fish-area-1": "煤矿森林湖泊",
-    "location.forest.island-tip": "煤矿森林河流（大岛南端）",
-    "location.mountain": "山区",
-    "location.railroad": "铁路",
-    "location.sewer": "下水道",
-    "location.submarine": "夜市潜艇",
-    "location.town": "城镇",
-    "location.town.northmost-bridge": "城镇（北部桥区）",
-    "location.tunnel": "巴士隧道",
-    "location.undergroundMine": "矿井",
-    "location.undergroundMine.level": "矿井层数：{{level}}",
-    "location.witchSwamp": "女巫的沼泽",
-    "location.woods": "秘密森林",
-
-    "location.caldera": "姜岛火山口",
-    "location.islandEast": "姜岛东部",
-    "location.islandNorth": "姜岛北部",
-    "location.islandSouth": "姜岛南部",
-    "location.islandSouthEast": "姜岛东南部",
-    "location.islandSouthEastCave": "姜岛东南部洞穴",
-    "location.islandWest": "姜岛西部",
-    "location.islandWest.fish-area-1": "姜岛西部（海洋）",
-    "location.islandWest.fish-area-2": "姜岛西部（池塘）",
-
-    "location.unknown-fish-area": "{{locationName}}（钓鱼区 {{id}}）",
-
-    /*********
-    ** Animal lookups
-    *********/
-    // labels
-    "animal.love": "友好度",
-    "animal.happiness": "心情值",
-    "animal.mood": "今天心情",
-    "animal.complaints": "问题",
-    "animal.produce-ready": "动物制品",
-    "animal.growth": "生长",
-    "animal.sells-for": "出售",
-
-    // values
-    "animal.complaints.hungry": "昨天没有喂食",
-    "animal.complaints.left-out": "昨晚被关在外面",
-    "animal.complaints.new-home": "刚搬到新家",
-    "animal.complaints.no-heater": "冬天没有暖气",
-    "animal.complaints.not-petted": "今天还没有被爱抚",
-    "animal.complaints.wild-animal-attack": "夜晚被野生动物攻击了",
-
-    /*********
-    ** Building > generic lookups
-    *********/
-    // labels
-    "building.animals": "动物",
-    "building.construction": "施工",
-    "building.feed-trough": "喂食槽",
-    "building.horse": "马",
-    "building.horse-location": "马位置",
-    "building.owner": "屋主",
-    "building.slimes": "史莱姆",
-    "building.stored-hay": "存放干草",
-    "building.upgrades": "升级",
-    "building.water-trough": "水槽",
-
-    // values
-    "building.animals.summary": "已容纳{{count}}只动物，最大可容纳{{max}}只动物",
-    "building.construction.summary": "完成至 {{date}}",
-    "building.feed-trough.automated": "自动化",
-    "building.feed-trough.summary": "{{filled}}喂食格已填充，最大可填充喂食格为{{max}}格",
-    "building.horse-location.summary": "{{location}}（{{x}}, {{y}}）",
-    "building.junimo-harvesting-enabled": "自动收获已启用",
-    "building.owner.none": "没有屋主",
-    "building.output-processing": "产品处理中",
-    "building.output-ready": "产品完成",
-    "building.slimes.summary": "已容纳{{count}}只史莱姆，最大可容纳{{max}}只史莱姆",
-    "building.stored-hay.summary-one-silo": "{{hayCount}} 个干草（最大容量: {{maxHay}}）",
-    "building.stored-hay.summary-multiple-silos": "{{hayCount}} 个干草在 {{siloCount}} 个筒仓（最大容量: {{maxHay}}）",
-    "building.upgrades.barn.0": "可容纳动物量上升至 4 只动物，解锁牛",
-    "building.upgrades.barn.1": "可容纳动物量上升至 8 只动物，解锁繁殖和山羊",
-    "building.upgrades.barn.2": "可容纳动物量上升至 12 只动物，解锁自动喂食、猪和绵羊",
-    "building.upgrades.cabin.0": "初始小屋",
-    "building.upgrades.cabin.1": "添加厨房,解锁婚姻",
-    "building.upgrades.cabin.2": "解锁孩童",
-    "building.upgrades.coop.0": "可容纳动物量上升至 4 只动物，解锁鸡",
-    "building.upgrades.coop.1": "可容纳动物量上升至 8 只动物，解锁孵化器、恐龙和鸭",
-    "building.upgrades.coop.2": "可容纳动物量上升至 12 只动物，解锁自动喂食和兔子",
-    "building.water-trough.summary": "{{filled}}个水槽已填充，最大可填充水槽量{{max}}个",
-
-    /*********
-    ** Building > fish pond lookups
-    *********/
-    // labels
-    "building.fish-pond.population": "鱼群数量",
-    "building.fish-pond.drops": "鱼塘产出",
-    "building.fish-pond.quests": "鱼塘扩充任务",
-
-    // values
-    "building.fish-pond.population.empty": "往池塘里加一条鱼以开始养殖。",
-    "building.fish-pond.population.next-spawn": "{{relativeDate}}会繁殖新鱼",
-    "building.fish-pond.drops.preface": "当满足以下列表条件时每天有{{chance}}%的机会收获水产品：",
-    "building.fish-pond.drops.min-fish": "当有{{count}}条鱼时：",
-    "building.fish-pond.quests.done": "扩充到{{count}}条鱼",
-    "building.fish-pond.quests.incomplete-one": "扩充到{{count}}条鱼：将需要{{itemName}}",
-    "building.fish-pond.quests.incomplete-random": "扩充到{{count}}条鱼：将需要{{itemList}}其中之一",
-    "building.fish-pond.quests.available": "{{relativeDate}}可以获取任务",
-
-    /*********
-    ** Bush lookups
-    *********/
-    // labels
-    "bush.name.berry": "莓类灌木丛",
-    "bush.name.plain": "普通灌木丛",
-    "bush.name.tea": "茶树丛",
-    "bush.description.berry": "生长美洲大树莓和黑莓的灌木丛。",
-    "bush.description.plain": "不生长任何东西的普通灌木。",
-    "bush.description.Tea": "产出茶叶的茶树丛",
-    "bush.date-planted": "栽种日期",
-    "bush.growth": "成熟日期",
-    "bush.next-harvest": "下次收获日期",
-
-    // values
-    "bush.growth.summary": "将于 {{date}} 成熟",
-    "bush.schedule.berry": "春季15-18日有20%几率生长美洲大树莓，秋季8-11日有20%几率生长黑莓。",
-    "bush.schedule.tea": "每个季节22日开始茶叶可以收获（冬季除外，在温室里种植则四季可收）。",
-
-    /*********
-    ** Fruit tree lookups
-    *********/
-    // labels
-    "fruit-tree.complaints": "问题",
-    "fruit-tree.name": "{{fruitName}}树",
-    "fruit-tree.growth": "生长",
-    "fruit-tree.next-fruit": "下次结果",
-    "fruit-tree.season": "季节",
-    "fruit-tree.quality": "质量",
-
-    // values
-    "fruit-tree.complaints.adjacent-objects": "因相邻的物体无法生长",
-    "fruit-tree.growth.summary": "将于 {{date}} 成熟",
-    "fruit-tree.next-fruit.max-fruit": "收获这批水果之前无法再次结果",
-    "fruit-tree.next-fruit.out-of-season": "过季",
-    "fruit-tree.next-fruit.struck-by-lightning": "被闪电击中！将在 {{count}} 天后复原。",
-    "fruit-tree.next-fruit.too-young": "树龄太小无法结果",
-    "fruit-tree.quality.now": "目前{{quality}}",
-    "fruit-tree.quality.on-date": "将于{{date}}获得{{quality}}",
-    "fruit-tree.quality.on-date-next-year": "将于第二年的{{date}}获得{{quality}}",
-    "fruit-tree.season.summary": "{{season}}（在温室内全年结果）",
-
-    /*********
-    ** Crop lookups
-    *********/
-    // labels
-    "crop.summary": "作物",
-    "crop.harvest": "收割",
-    "crop.fertilized": "施肥",
-    "crop.watered": "浇水",
-
-    // values
-    "crop.summary.dead": "作物死亡",
-    "crop.summary.drops-X": "收获{{count}}份",
-    "crop.summary.drops-X-to-Y": "收获{{min}}至{{max}}份（{{percent}}%几率收获额外作物）",
-    "crop.summary.harvest-once": "{{daysToFirstHarvest}}天后收获",
-    "crop.summary.harvest-multi": "{{daysToFirstHarvest}}天后收获，之后每隔{{daysToNextHarvests}}天收获一次",
-    "crop.summary.seasons": "在{{seasons}}生长",
-    "crop.summary.sells-for": "以{{price}}出售",
-    "crop.harvest.too-late": "下次收获超出本季（下次收获将在{{date}}）",
-
-    /*********
-    ** Item > generic lookups
-    *********/
-    // labels
-    "item.contents": "内容",
-    "item.loves-this": "最爱",
-    "item.likes-this": "喜欢",
-    "item.neutral-about-this": "中性",
-    "item.dislikes-this": "不喜欢",
-    "item.hates-this": "讨厌",
-    "item.needed-for": "用于",
-    "item.number-owned": "拥有",
-    "item.number-cooked": "已烹饪",
-    "item.number-crafted": "已打造",
-    "item.recipes": "配方",
-    "item.see-also": "另请参阅",
-    "item.sells-for": "售价为",
-    "item.sells-to": "卖给",
-    "item.can-be-dyed": "可以染色",
-    "item.produces-dye": "产生染料",
-
-    // values
-    "item.contents.placed": "已放置{{name}}",
-    "item.contents.ready": "目前{{name}}",
-    "item.contents.partial": "{{name}}在{{time}}后完成",
-    "item.undiscovered-gift-taste": "{{count}} 位没揭露的村民",
-    "item.undiscovered-gift-taste-appended": ", 和 {{count}} 位没揭露的村民",
-<<<<<<< HEAD
-    "item.needed-for.community-center": "社区中心({{bundles}})",
-    "item.needed-for.full-shipment": "全部货物成就(出货一个)",
-    "item.needed-for.polyculture": "混合栽培成就(再出货{{count}}个)",
-    "item.needed-for.full-collection": "全套收集成就(向博物馆捐赠一个)",
-    "item.needed-for.gourmet-chef": "美食大厨成就(烹饪{{recipes}})",
-    "item.needed-for.craft-master": "制造大师成就(制造{{recipes}})",
-    "item.needed-for.quests": "current quests ({{quests}})", // TODO
-=======
-    "item.needed-for.community-center": "社区中心（{{bundles}}）",
-    "item.needed-for.full-shipment": "全部货物成就（出货一个）",
-    "item.needed-for.polyculture": "混合栽培成就（再出货{{count}}个）",
-    "item.needed-for.full-collection": "全套收集成就（向博物馆捐赠一个）",
-    "item.needed-for.gourmet-chef": "美食大厨成就（烹饪{{recipes}}）",
-    "item.needed-for.craft-master": "制造大师成就（制造{{recipes}}）",
->>>>>>> a2687ebb
-    "item.sells-to.shipping-box": "出货箱",
-    "item.recipes-for-ingredient.entry": "{{name}}（需要{{count}}）",
-    "item.recipes-for-machine.multiple-items": "{{name}} x{{count}}",
-    "item.number-owned.summary": "你目前拥有的总数为{{count}}",
-    "item.number-crafted.summary": "你已制造{{count}}个此物",
-
-    /*********
-    ** Item > cask lookups
-    *********/
-    // labels
-    "item.cask-contents": "内容",
-    "item.cask-schedule": "陈酿中",
-
-    // values
-    "item.cask-schedule.now": "目前{{quality}}",
-    "item.cask-schedule.now-partial": "目前{{quality}}（用镐停止陈酿）",
-    "item.cask-schedule.tomorrow": "明天{{quality}}",
-    "item.cask-schedule.in-x-days": "将在{{count}}天（{{date}}）后提升到{{quality}}",
-
-    /*********
-    ** Item > crab pot lookups
-    *********/
-    // labels
-    "item.crabpot-bait": "鱼饵",
-    "item.crabpot-bait-needed": "需要鱼饵！",
-    "item.crabpot-bait-not-needed": "诱饵大师职业不需要鱼饵",
-
-    /*********
-    ** Item > fence lookups
-    *********/
-    // labels
-    "item.fence-health": "耐久",
-
-    // values
-    "item.fence-health.gold-clock": "黄金时钟增益，无法腐坏",
-    "item.fence-health.summary": "{{percent}}%（大约还剩{{count}}天）",
-
-    /*********
-    ** Item > fish lookups
-    *********/
-    // labels
-    "item.fish-pond-drops": "鱼塘产物",
-    "item.fish-spawn-rules": "捕获条件",
-
-    // values
-
-    "item.fish-spawn-rules.min-fishing-level": "最低钓鱼等级：{{level}}",
-    "item.fish-spawn-rules.not-caught-yet": "尚未被抓住（只能被抓住一次）",
-    "item.fish-spawn-rules.locations": "地点：{{locations}}",
-    "item.fish-spawn-rules.locations-by-season.label": "地点：",
-    "item.fish-spawn-rules.locations-by-season.season-locations": "{{season}}: {{locations}}",
-    "item.fish-spawn-rules.season-any": "任何季节",
-    "item.fish-spawn-rules.season-list": "季节：{{seasons}}",
-    "item.fish-spawn-rules.time": "一天中出现时间： {{times}}",
-    "item.fish-spawn-rules.weather-sunny": "天气：晴朗",
-    "item.fish-spawn-rules.weather-rainy": "天气：雨天",
-
-    /*********
-    ** Item > movie lookups
-    *********/
-    // labels
-    "item.movie-snack-preference": "喜好",
-    "item.movie-ticket.movie-this-week": "本周电影",
-    "item.movie-ticket.loves-movie": "热爱电影",
-    "item.movie-ticket.likes-movie": "喜欢电影",
-    "item.movie-ticket.dislikes-movie": "不喜欢电影",
-
-    // values
-    "item.movie-snack-preference.love": "{{name}}酷爱这个",
-    "item.movie-snack-preference.like": "{{name}}喜欢这个",
-    "item.movie-snack-preference.dislike": "{{name}}不喜欢这个",
-    "item.movie-ticket.movie-this-week.none": "本周没有电影",
-
-    /*********
-    ** Item > music block lookups
-    *********/
-    // labels
-
-    "item.music-block.pitch": "音调",
-    "item.music-block.drum-type": "鼓点类型",
-
-    /*********
-    ** Monster lookups
-    *********/
-    // labels
-    "monster.invincible": "无敌的",
-    "monster.health": "血量",
-    "monster.drops": "掉落",
-    "monster.experience": "经验",
-    "monster.defense": "防御",
-    "monster.attack": "攻击",
-    "monster.adventure-guild": "探险家公会",
-
-    // values
-    "monster.drops.nothing": "无",
-    "monster.adventure-guild.eradication-goal": "消灭怪物的目的: {{name}}（击杀了总数{{requiredCount}}中的{{count}}）",
-
-    /*********
-    ** NPC > generic lookups
-    *********/
-    // labels
-    "npc.birthday": "生日",
-    "npc.can-romance": "可结婚",
-    "npc.friendship": "关系",
-    "npc.talked-today": "今天已交谈",
-    "npc.gifted-today": "今天已送礼",
-    "npc.gifted-this-week": "本周送礼",
-    "npc.kissed-today": "今日已接吻",
-    "npc.hugged-today": "今日已拥抱",
-    "npc.loves-gifts": "最爱",
-    "npc.likes-gifts": "喜欢",
-    "npc.neutral-gifts": "普通",
-    "npc.dislikes-gifts": "不喜欢",
-    "npc.hates-gifts": "厌恶",
-
-    // values
-    "npc.can-romance.married": "你已经结婚了！ <", // < turns into a heart
-    "npc.can-romance.housemate": "你是室友！",
-    "npc.friendship.not-met": "你们还没有见过面",
-    "npc.friendship.need-bouquet": "需要花束进行到下一阶段",
-    "npc.friendship.need-points": "下一等级需要{{count}}点好感度",
-    "npc.undiscovered-gift-taste": "{{count}} 个没揭露的品目",
-    "npc.undiscovered-gift-taste-appended": ", 和 {{count}} 个没揭露的品目",
-
-    /*********
-    ** NPC > child lookups
-    *********/
-    // labels
-    "npc.child.age": "年龄",
-
-    // values
-    "npc.child.age.description-partial": "目前位于{{label}}，还有（{{count}}天进入{{nextLabel}}）",
-    "npc.child.age.description-grown": "{{label}}",
-    "npc.child.age.newborn": "新生儿期",
-    "npc.child.age.baby": "婴儿期",
-    "npc.child.age.crawler": "爬走期",
-    "npc.child.age.toddler": "幼童期",
-
-    /*********
-    ** Pet lookups
-    *********/
-    // labels
-    "pet.love": "友好度",
-    "pet.petted-today": "今日已抚摸",
-    "pet.last-petted": "最后一次抚摸",
-    "pet.water-bowl": "是否给水碗添水",
-
-    // values
-    "pet.last-petted.yes": "是的（+12友好度）",
-    "pet.last-petted.days-ago": "{{days}}天前",
-    "pet.last-petted.never": "还没有抚摸",
-    "pet.water-bowl.empty": "水碗是空的",
-    "pet.water-bowl.filled": "水碗加满水了（+6友好度）",
-
-    /*********
-    ** Player lookups
-    *********/
-    // labels
-    "player.farm-name": "农场名字",
-    "player.farm-map": "农场地图",
-    "player.favorite-thing": "兴趣",
-    "player.gender": "性别",
-    "player.housemate": "室友",
-    "player.spouse": "配偶",
-    "player.watched-movie-this-week": "本周看电影",
-    "player.combat-skill": "战斗",
-    "player.farming-skill": "耕种",
-    "player.fishing-skill": "钓鱼",
-    "player.foraging-skill": "觅食",
-    "player.mining-skill": "采矿",
-    "player.luck": "运气",
-    "player.save-format": "保存格式",
-
-    // values
-    "player.farm-map.custom": "自定义",
-    "player.gender.male": "男",
-    "player.gender.female": "女",
-    "player.luck.summary": "{{percent}}%随机事件概率",
-    "player.skill.progress": "{{level}}级，（下一等级需要{{expNeeded}}经验）",
-    "player.skill.progress-last": "{{level}}级",
-
-    /*********
-    ** Puzzles
-    *********/
-    // labels
-
-    "puzzle.solution": "解决方案",
-
-    // values
-
-    "puzzle.solution.solved": "谜题已解决！",
-    "puzzle.solution.hidden": "谜题解决方案隐藏在进度模式中。",
-
-    /*********
-    ** Puzzles > Fern Islands crystal cave
-    *********/
-    // labels
-
-    "puzzle.island-crystal-cave.title": "水晶洞穴谜题",
-    "puzzle.island-crystal-cave.crystal-id": "水晶 ID",
-
-    // values
-
-    "puzzle.island-crystal-cave.solution.not-activated": "激活雕像以开始谜题。",
-    "puzzle.island-crystal-cave.solution.waiting": "等待游戏生成序列…",
-    "puzzle.island-crystal-cave.solution.activated": "重复激活水晶的序列：",
-
-    /*********
-    ** Puzzles > Fern Islands mermaid puzzle
-    *********/
-    // labels
-
-    "puzzle.island-mermaid.title": "岛屿美人鱼谜题",
-    "puzzle.island-mermaid.solution.intro": "使用长笛块播放夜市的美人鱼歌曲。音高值（你可以查找长笛块以查看其音调）：",
-
-    /*********
-    ** Puzzles > Fern Islands shrine puzzle
-    *********/
-    // labels
-
-    "puzzle.island-shrine.title": "岛屿神庙谜题",
-
-    // values
-    "puzzle.island-shrine.solution": "对于每个基座，下雨时将宝石鸟掉落的物品放在相应的岛上位置。每个存档都会随机分配物品。",
-    "puzzle.island-shrine.solution.east": "东部：{{item}}",
-    "puzzle.island-shrine.solution.north": "北部：{{item}}",
-    "puzzle.island-shrine.solution.south": "南部：{{item}}",
-    "puzzle.island-shrine.solution.west": "西部：{{item}}",
-
-    /*********
-    ** Tile lookups
-    *********/
-    // labels
-    "tile.description": "地图上此位置的地格。显示此信息是因为你在设置中打开了地格信息显示功能。",
-    "tile.game-location": "位置",
-    "tile.map-name": "地图名",
-    "tile.tile": "地格",
-    "tile.tile-index": "{{layerName}}：地格号",
-    "tile.tilesheet": "{{layerName}}: 地格层",
-    "tile.blend-mode": "{{layerName}}: 混合模式",
-    "tile.index-property": "{{layerName}}: 指数属性: {{propertyName}}",
-    "tile.tile-property": "{{layerName}}: 属性: {{propertyName}}",
-
-    // values
-    "tile.tile.none-here": "此处无地格",
-
-    /*********
-    ** Trash Bear or Gourmand lookups
-    *********/
-    // labels
-    "trash-bear-or-gourmand.item-wanted": "想要的东西",
-    "trash-bear-or-gourmand.quest-progress": "任务进度",
-
-    /*********
-    ** Wild tree lookups
-    *********/
-    // labels
-    "tree.stage": "生长阶段",
-    "tree.next-growth": "下次生长",
-    "tree.has-seed": "产出种子",
-    "tree.is-fertilized": "播洒树肥",
-
-    // values
-    "tree.name.big-mushroom": "大蘑菇",
-    "tree.name.mahogany": "桃花心木",
-    "tree.name.maple": "枫树",
-    "tree.name.oak": "橡树",
-    "tree.name.palm": "棕榈树",
-    "tree.name.pine": "松树",
-    "tree.name.unknown": "未知",
-    "tree.stage.done": "完全长成",
-    "tree.stage.partial": "{{stageName}}（总共{{max}}个阶段中的第{{step}}阶段）",
-    "tree.next-growth.winter": "除非施肥，冬天在温室之外无法生长",
-    "tree.next-growth.adjacent-trees": "因其他树靠的太近无法生长",
-    "tree.next-growth.chance": "有{{chance}}%几率明天成长到{{stage}}",
-
-    // growth stages
-    "tree.stages.seed": "种子",
-    "tree.stages.sprout": "发芽",
-    "tree.stages.sapling": "树苗",
-    "tree.stages.bush": "矮树丛",
-    "tree.stages.smallTree": "小树",
-    "tree.stages.tree": "树"
-}
+﻿{
+    /*********
+    ** Generic translations
+    *********/
+    // date names
+    "generic.now": "现在",
+    "generic.tomorrow": "明天",
+    "generic.yesterday": "昨天",
+
+    // generic values
+    "generic.unknown": "未知",
+
+    // generic field values
+    "generic.percent": "{{percent}}%",
+    "generic.percent-chance-of": "{{percent}}%几率{{label}}",
+    "generic.percent-ratio": "{{percent}}%（{{max}}中的{{value}}）",
+    "generic.ratio": "总数{{max}}中的{{value}}",
+    "generic.range": "{{min}}到{{max}}",
+    "generic.yes": "是",
+    "generic.no": "否",
+    "generic.seconds": "{{count}}秒",
+    "generic.minutes": "{{count}}分",
+    "generic.hours": "{{count}}小时",
+    "generic.days": "{{count}}天",
+    "generic.in-x-days": "在{{count}}天内",
+    "generic.x-days-ago": "{{count}}天前",
+    "generic.price": "{{price}}金",
+    "generic.price-for-quality": "{{price}}金（{{quality}}）",
+    "generic.price-for-stack": "{{count}}个，总共价值{{price}}金",
+
+    // types
+    "type.building": "建筑",
+    "type.bush": "灌木丛",
+    "type.fruit-tree": "果树",
+    "type.map-tile": "地格",
+    "type.monster": "怪物",
+    "type.player": "玩家",
+    "type.tree": "树",
+    "type.villager": "村民",
+    "type.other": "其它", // default type
+
+    // item qualities
+    "quality.normal": "普通",
+    "quality.silver": "银星",
+    "quality.gold": "金星",
+    "quality.iridium": "铱星",
+
+    // NPC friendship
+    "friendship-status.friendly": "友好的",
+    "friendship-status.dating": "交往中",
+    "friendship-status.engaged": "已订婚",
+    "friendship-status.married": "已结婚",
+    "friendship-status.divorced": "已离婚",
+    "friendship-status.kicked-out": "关系解除",
+
+    /*********
+    ** Data translations
+    *********/
+    // Community Center bundle areas
+    "bundle-area.pantry": "茶水间",
+    "bundle-area.crafts-room": "工艺室",
+    "bundle-area.fish-tank": "鱼缸",
+    "bundle-area.boiler-room": "锅炉房",
+    "bundle-area.vault": "地下室",
+    "bundle-area.bulletin-board": "布告栏",
+    "bundle-area.abandoned-joja-mart": "废弃的乔家超市",
+
+    // shop names
+    "shop.adventure-guild": "探险家公会",
+    "shop.clint": "克林特",
+    "shop.marnie": "玛妮",
+    "shop.pierre": "皮埃尔",
+    "shop.robin": "罗宾",
+    "shop.volcano": "火山商店",
+    "shop.willy": "威利",
+
+    // recipe types
+    "recipe-type.cooking": "烹饪",
+    "recipe-type.crafting": "制造",
+    "recipe-type.tailoring": "裁缝",
+
+    // NPC descriptions
+    "data.npc.pet.description": "对你忠心耿耿的宠物。",
+    "data.npc.horse.description": "对你忠心耿耿的坐骑。",
+    "data.npc.junimo.description": "来自精神世界的森林精灵。人类对它们知之甚少。",
+    "data.npc.trashbear.description": "清理垃圾的友好精灵。",
+
+    // item types
+    "data.type.debris": "残骸",
+    "data.type.stone": "石头",
+    "data.type.container": "容器",
+
+    // farm items
+    "data.item.egg-incubator.description": "将蛋孵化成小鸡或小鸭。",
+    "data.item.broken-branch.name": "碎木枝",
+    "data.item.broken-branch.description": "一条碎木枝。用斧劈砍之后可以获得木材。",
+    "data.item.stone.name": "石头",
+    "data.item.stone.description": "一颗常见的灰色石头。打碎之后可以获得石头。",
+    "data.item.geode.name": "晶球矿点",
+    "data.item.geode.description": "打碎之后可以获得晶球。",
+    "data.item.frozen-geode.name": "冰封晶球矿点",
+    "data.item.frozen-geode.description": "打碎之后可以获得冰封晶球。",
+    "data.item.magma-geode.name": "岩浆晶球矿点",
+    "data.item.magma-geode.description": "打碎之后可以获得岩浆晶球。",
+
+    // weeds & crystals
+    "data.item.weed.name": "杂草",
+    "data.item.weed.description": "一片常见的杂草，可能含有纤维或混合种子。",
+    "data.item.fertile-weed.name": "茂盛的杂草",
+    "data.item.fertile-weed.description": "必定收获种子",
+    "data.item.ice-crystal.name": "冰晶",
+    "data.item.ice-crystal.description": "一种普通的冰晶。含有精炼石英的概率很小。",
+
+    // mine gems
+    "data.item.amethyst-node.name": "紫水晶矿点",
+    "data.item.amethyst-node.description": "打碎之后可以获得紫水晶。",
+    "data.item.aquamarine-node.name": "海蓝宝石矿点",
+    "data.item.aquamarine-node.description": "打碎之后可以获得海蓝宝石。",
+    "data.item.diamond-node.name": "钻石矿点",
+    "data.item.diamond-node.description": "打碎之后可以获得钻石。",
+    "data.item.emerald-node.name": "绿宝石矿点",
+    "data.item.emerald-node.description": "打碎之后可以获得绿宝石。",
+    "data.item.gem-node.name": "宝石矿点",
+    "data.item.gem-node.description": "打碎之后可以获得绿宝石、海蓝宝石、红宝石、紫水晶、黄水晶、翡翠或钻石。",
+    "data.item.jade-node.name": "翡翠矿点",
+    "data.item.jade-node.description": "打碎之后可以获得翡翠。",
+    "data.item.mystic-stone.name": "神秘石",
+    "data.item.mystic-stone.description": "打碎之后可以获得稀有宝石和矿石，包括五彩碎片。",
+    "data.item.prismatic-node.name": "五彩矿点",
+    "data.item.prismatic-node.description": "打碎之后可以获得五彩碎片。",
+    "data.item.ruby-node.name": "红宝石矿点",
+    "data.item.ruby-node.description": "打碎之后可以获得红宝石。",
+    "data.item.topaz-node.name": "黄水晶矿点",
+    "data.item.topaz-node.description": "打碎之后可以获得黄水晶。",
+
+    // mine ores
+    "data.item.cinder-shard-node.name": "火山晶石矿点",
+    "data.item.cinder-shard-node.description": "打碎之后可以获得火山晶石。",
+    "data.item.copper-node.name": "铜矿点",
+    "data.item.copper-node.description": "打碎之后可以获得铜矿石。",
+    "data.item.gold-node.name": "黄金矿点",
+    "data.item.gold-node.description": "打碎之后可以获得黄金矿石。",
+    "data.item.iridium-node.name": "铱矿点",
+    "data.item.iridium-node.description": "打碎之后可以获得铱矿石。",
+    "data.item.iron-node.name": "铁矿点",
+    "data.item.iron-node.description": "打碎之后可以获得铁矿石。",
+    "data.item.omni-geode-node.name": "万象晶球矿点",
+    "data.item.omni-geode-node.description": "打碎之后可以获得万象晶球。",
+
+    // mine stones
+    "data.item.colored-stone.name": "各色石头",
+    "data.item.colored-stone.description": "一颗常见的石头。可能藏有石头、矿石或晶洞。",
+    "data.item.mine-stone.name": "石头",
+    "data.item.mine-stone.description": "打碎之后可以获得石头，有几率获得煤炭。",
+
+    // other stones
+    "data.item.clay-stone.name": "粘土石头",
+    "data.item.clay-stone.description": "打碎之后可以获得粘土。",
+    "data.item.fossil-stone.name": "化石石头",
+    "data.item.fossil-stone.description": "打碎之后可以获得化石和骨头。",
+
+    // mine containers
+    "data.item.barrel.name": "桶",
+    "data.item.barrel.description": "打碎之后可以获得各种物品。",
+    "data.item.box.name": "箱",
+    "data.item.box.description": "打碎之后可以获得各种物品。",
+
+    // location names
+    "location.backwoods": "边远森林",
+    "location.beach": "沙滩",
+    "location.beach.east-pier": "沙滩（码头东侧）",
+    "location.bugLand": "突变虫穴",
+    "location.busStop": "巴士站",
+    "location.desert": "沙漠",
+    "location.farm": "农场",
+    "location.farmCave": "农场洞穴",
+    "location.farmHouse": "农舍",
+    "location.forest": "森林",
+    "location.forest.fish-area-0": "煤矿森林河流",
+    "location.forest.fish-area-1": "煤矿森林湖泊",
+    "location.forest.island-tip": "煤矿森林河流（大岛南端）",
+    "location.mountain": "山区",
+    "location.railroad": "铁路",
+    "location.sewer": "下水道",
+    "location.submarine": "夜市潜艇",
+    "location.town": "城镇",
+    "location.town.northmost-bridge": "城镇（北部桥区）",
+    "location.tunnel": "巴士隧道",
+    "location.undergroundMine": "矿井",
+    "location.undergroundMine.level": "矿井层数：{{level}}",
+    "location.witchSwamp": "女巫的沼泽",
+    "location.woods": "秘密森林",
+
+    "location.caldera": "姜岛火山口",
+    "location.islandEast": "姜岛东部",
+    "location.islandNorth": "姜岛北部",
+    "location.islandSouth": "姜岛南部",
+    "location.islandSouthEast": "姜岛东南部",
+    "location.islandSouthEastCave": "姜岛东南部洞穴",
+    "location.islandWest": "姜岛西部",
+    "location.islandWest.fish-area-1": "姜岛西部（海洋）",
+    "location.islandWest.fish-area-2": "姜岛西部（池塘）",
+
+    "location.unknown-fish-area": "{{locationName}}（钓鱼区 {{id}}）",
+
+    /*********
+    ** Animal lookups
+    *********/
+    // labels
+    "animal.love": "友好度",
+    "animal.happiness": "心情值",
+    "animal.mood": "今天心情",
+    "animal.complaints": "问题",
+    "animal.produce-ready": "动物制品",
+    "animal.growth": "生长",
+    "animal.sells-for": "出售",
+
+    // values
+    "animal.complaints.hungry": "昨天没有喂食",
+    "animal.complaints.left-out": "昨晚被关在外面",
+    "animal.complaints.new-home": "刚搬到新家",
+    "animal.complaints.no-heater": "冬天没有暖气",
+    "animal.complaints.not-petted": "今天还没有被爱抚",
+    "animal.complaints.wild-animal-attack": "夜晚被野生动物攻击了",
+
+    /*********
+    ** Building > generic lookups
+    *********/
+    // labels
+    "building.animals": "动物",
+    "building.construction": "施工",
+    "building.feed-trough": "喂食槽",
+    "building.horse": "马",
+    "building.horse-location": "马位置",
+    "building.owner": "屋主",
+    "building.slimes": "史莱姆",
+    "building.stored-hay": "存放干草",
+    "building.upgrades": "升级",
+    "building.water-trough": "水槽",
+
+    // values
+    "building.animals.summary": "已容纳{{count}}只动物，最大可容纳{{max}}只动物",
+    "building.construction.summary": "完成至 {{date}}",
+    "building.feed-trough.automated": "自动化",
+    "building.feed-trough.summary": "{{filled}}喂食格已填充，最大可填充喂食格为{{max}}格",
+    "building.horse-location.summary": "{{location}}（{{x}}, {{y}}）",
+    "building.junimo-harvesting-enabled": "自动收获已启用",
+    "building.owner.none": "没有屋主",
+    "building.output-processing": "产品处理中",
+    "building.output-ready": "产品完成",
+    "building.slimes.summary": "已容纳{{count}}只史莱姆，最大可容纳{{max}}只史莱姆",
+    "building.stored-hay.summary-one-silo": "{{hayCount}} 个干草（最大容量: {{maxHay}}）",
+    "building.stored-hay.summary-multiple-silos": "{{hayCount}} 个干草在 {{siloCount}} 个筒仓（最大容量: {{maxHay}}）",
+    "building.upgrades.barn.0": "可容纳动物量上升至 4 只动物，解锁牛",
+    "building.upgrades.barn.1": "可容纳动物量上升至 8 只动物，解锁繁殖和山羊",
+    "building.upgrades.barn.2": "可容纳动物量上升至 12 只动物，解锁自动喂食、猪和绵羊",
+    "building.upgrades.cabin.0": "初始小屋",
+    "building.upgrades.cabin.1": "添加厨房,解锁婚姻",
+    "building.upgrades.cabin.2": "解锁孩童",
+    "building.upgrades.coop.0": "可容纳动物量上升至 4 只动物，解锁鸡",
+    "building.upgrades.coop.1": "可容纳动物量上升至 8 只动物，解锁孵化器、恐龙和鸭",
+    "building.upgrades.coop.2": "可容纳动物量上升至 12 只动物，解锁自动喂食和兔子",
+    "building.water-trough.summary": "{{filled}}个水槽已填充，最大可填充水槽量{{max}}个",
+
+    /*********
+    ** Building > fish pond lookups
+    *********/
+    // labels
+    "building.fish-pond.population": "鱼群数量",
+    "building.fish-pond.drops": "鱼塘产出",
+    "building.fish-pond.quests": "鱼塘扩充任务",
+
+    // values
+    "building.fish-pond.population.empty": "往池塘里加一条鱼以开始养殖。",
+    "building.fish-pond.population.next-spawn": "{{relativeDate}}会繁殖新鱼",
+    "building.fish-pond.drops.preface": "当满足以下列表条件时每天有{{chance}}%的机会收获水产品：",
+    "building.fish-pond.drops.min-fish": "当有{{count}}条鱼时：",
+    "building.fish-pond.quests.done": "扩充到{{count}}条鱼",
+    "building.fish-pond.quests.incomplete-one": "扩充到{{count}}条鱼：将需要{{itemName}}",
+    "building.fish-pond.quests.incomplete-random": "扩充到{{count}}条鱼：将需要{{itemList}}其中之一",
+    "building.fish-pond.quests.available": "{{relativeDate}}可以获取任务",
+
+    /*********
+    ** Bush lookups
+    *********/
+    // labels
+    "bush.name.berry": "莓类灌木丛",
+    "bush.name.plain": "普通灌木丛",
+    "bush.name.tea": "茶树丛",
+    "bush.description.berry": "生长美洲大树莓和黑莓的灌木丛。",
+    "bush.description.plain": "不生长任何东西的普通灌木。",
+    "bush.description.Tea": "产出茶叶的茶树丛",
+    "bush.date-planted": "栽种日期",
+    "bush.growth": "成熟日期",
+    "bush.next-harvest": "下次收获日期",
+
+    // values
+    "bush.growth.summary": "将于 {{date}} 成熟",
+    "bush.schedule.berry": "春季15-18日有20%几率生长美洲大树莓，秋季8-11日有20%几率生长黑莓。",
+    "bush.schedule.tea": "每个季节22日开始茶叶可以收获（冬季除外，在温室里种植则四季可收）。",
+
+    /*********
+    ** Fruit tree lookups
+    *********/
+    // labels
+    "fruit-tree.complaints": "问题",
+    "fruit-tree.name": "{{fruitName}}树",
+    "fruit-tree.growth": "生长",
+    "fruit-tree.next-fruit": "下次结果",
+    "fruit-tree.season": "季节",
+    "fruit-tree.quality": "质量",
+
+    // values
+    "fruit-tree.complaints.adjacent-objects": "因相邻的物体无法生长",
+    "fruit-tree.growth.summary": "将于 {{date}} 成熟",
+    "fruit-tree.next-fruit.max-fruit": "收获这批水果之前无法再次结果",
+    "fruit-tree.next-fruit.out-of-season": "过季",
+    "fruit-tree.next-fruit.struck-by-lightning": "被闪电击中！将在 {{count}} 天后复原。",
+    "fruit-tree.next-fruit.too-young": "树龄太小无法结果",
+    "fruit-tree.quality.now": "目前{{quality}}",
+    "fruit-tree.quality.on-date": "将于{{date}}获得{{quality}}",
+    "fruit-tree.quality.on-date-next-year": "将于第二年的{{date}}获得{{quality}}",
+    "fruit-tree.season.summary": "{{season}}（在温室内全年结果）",
+
+    /*********
+    ** Crop lookups
+    *********/
+    // labels
+    "crop.summary": "作物",
+    "crop.harvest": "收割",
+    "crop.fertilized": "施肥",
+    "crop.watered": "浇水",
+
+    // values
+    "crop.summary.dead": "作物死亡",
+    "crop.summary.drops-X": "收获{{count}}份",
+    "crop.summary.drops-X-to-Y": "收获{{min}}至{{max}}份（{{percent}}%几率收获额外作物）",
+    "crop.summary.harvest-once": "{{daysToFirstHarvest}}天后收获",
+    "crop.summary.harvest-multi": "{{daysToFirstHarvest}}天后收获，之后每隔{{daysToNextHarvests}}天收获一次",
+    "crop.summary.seasons": "在{{seasons}}生长",
+    "crop.summary.sells-for": "以{{price}}出售",
+    "crop.harvest.too-late": "下次收获超出本季（下次收获将在{{date}}）",
+
+    /*********
+    ** Item > generic lookups
+    *********/
+    // labels
+    "item.contents": "内容",
+    "item.loves-this": "最爱",
+    "item.likes-this": "喜欢",
+    "item.neutral-about-this": "中性",
+    "item.dislikes-this": "不喜欢",
+    "item.hates-this": "讨厌",
+    "item.needed-for": "用于",
+    "item.number-owned": "拥有",
+    "item.number-cooked": "已烹饪",
+    "item.number-crafted": "已打造",
+    "item.recipes": "配方",
+    "item.see-also": "另请参阅",
+    "item.sells-for": "售价为",
+    "item.sells-to": "卖给",
+    "item.can-be-dyed": "可以染色",
+    "item.produces-dye": "产生染料",
+
+    // values
+    "item.contents.placed": "已放置{{name}}",
+    "item.contents.ready": "目前{{name}}",
+    "item.contents.partial": "{{name}}在{{time}}后完成",
+    "item.undiscovered-gift-taste": "{{count}} 位没揭露的村民",
+    "item.undiscovered-gift-taste-appended": ", 和 {{count}} 位没揭露的村民",
+    "item.needed-for.community-center": "社区中心（{{bundles}}）",
+    "item.needed-for.full-shipment": "全部货物成就（出货一个）",
+    "item.needed-for.polyculture": "混合栽培成就（再出货{{count}}个）",
+    "item.needed-for.full-collection": "全套收集成就（向博物馆捐赠一个）",
+    "item.needed-for.gourmet-chef": "美食大厨成就（烹饪{{recipes}}）",
+    "item.needed-for.craft-master": "制造大师成就（制造{{recipes}}）",
+    "item.needed-for.quests": "current quests ({{quests}})", // TODO
+    "item.sells-to.shipping-box": "出货箱",
+    "item.recipes-for-ingredient.entry": "{{name}}（需要{{count}}）",
+    "item.recipes-for-machine.multiple-items": "{{name}} x{{count}}",
+    "item.number-owned.summary": "你目前拥有的总数为{{count}}",
+    "item.number-crafted.summary": "你已制造{{count}}个此物",
+
+    /*********
+    ** Item > cask lookups
+    *********/
+    // labels
+    "item.cask-contents": "内容",
+    "item.cask-schedule": "陈酿中",
+
+    // values
+    "item.cask-schedule.now": "目前{{quality}}",
+    "item.cask-schedule.now-partial": "目前{{quality}}（用镐停止陈酿）",
+    "item.cask-schedule.tomorrow": "明天{{quality}}",
+    "item.cask-schedule.in-x-days": "将在{{count}}天（{{date}}）后提升到{{quality}}",
+
+    /*********
+    ** Item > crab pot lookups
+    *********/
+    // labels
+    "item.crabpot-bait": "鱼饵",
+    "item.crabpot-bait-needed": "需要鱼饵！",
+    "item.crabpot-bait-not-needed": "诱饵大师职业不需要鱼饵",
+
+    /*********
+    ** Item > fence lookups
+    *********/
+    // labels
+    "item.fence-health": "耐久",
+
+    // values
+    "item.fence-health.gold-clock": "黄金时钟增益，无法腐坏",
+    "item.fence-health.summary": "{{percent}}%（大约还剩{{count}}天）",
+
+    /*********
+    ** Item > fish lookups
+    *********/
+    // labels
+    "item.fish-pond-drops": "鱼塘产物",
+    "item.fish-spawn-rules": "捕获条件",
+
+    // values
+
+    "item.fish-spawn-rules.min-fishing-level": "最低钓鱼等级：{{level}}",
+    "item.fish-spawn-rules.not-caught-yet": "尚未被抓住（只能被抓住一次）",
+    "item.fish-spawn-rules.locations": "地点：{{locations}}",
+    "item.fish-spawn-rules.locations-by-season.label": "地点：",
+    "item.fish-spawn-rules.locations-by-season.season-locations": "{{season}}: {{locations}}",
+    "item.fish-spawn-rules.season-any": "任何季节",
+    "item.fish-spawn-rules.season-list": "季节：{{seasons}}",
+    "item.fish-spawn-rules.time": "一天中出现时间： {{times}}",
+    "item.fish-spawn-rules.weather-sunny": "天气：晴朗",
+    "item.fish-spawn-rules.weather-rainy": "天气：雨天",
+
+    /*********
+    ** Item > movie lookups
+    *********/
+    // labels
+    "item.movie-snack-preference": "喜好",
+    "item.movie-ticket.movie-this-week": "本周电影",
+    "item.movie-ticket.loves-movie": "热爱电影",
+    "item.movie-ticket.likes-movie": "喜欢电影",
+    "item.movie-ticket.dislikes-movie": "不喜欢电影",
+
+    // values
+    "item.movie-snack-preference.love": "{{name}}酷爱这个",
+    "item.movie-snack-preference.like": "{{name}}喜欢这个",
+    "item.movie-snack-preference.dislike": "{{name}}不喜欢这个",
+    "item.movie-ticket.movie-this-week.none": "本周没有电影",
+
+    /*********
+    ** Item > music block lookups
+    *********/
+    // labels
+
+    "item.music-block.pitch": "音调",
+    "item.music-block.drum-type": "鼓点类型",
+
+    /*********
+    ** Monster lookups
+    *********/
+    // labels
+    "monster.invincible": "无敌的",
+    "monster.health": "血量",
+    "monster.drops": "掉落",
+    "monster.experience": "经验",
+    "monster.defense": "防御",
+    "monster.attack": "攻击",
+    "monster.adventure-guild": "探险家公会",
+
+    // values
+    "monster.drops.nothing": "无",
+    "monster.adventure-guild.eradication-goal": "消灭怪物的目的: {{name}}（击杀了总数{{requiredCount}}中的{{count}}）",
+
+    /*********
+    ** NPC > generic lookups
+    *********/
+    // labels
+    "npc.birthday": "生日",
+    "npc.can-romance": "可结婚",
+    "npc.friendship": "关系",
+    "npc.talked-today": "今天已交谈",
+    "npc.gifted-today": "今天已送礼",
+    "npc.gifted-this-week": "本周送礼",
+    "npc.kissed-today": "今日已接吻",
+    "npc.hugged-today": "今日已拥抱",
+    "npc.loves-gifts": "最爱",
+    "npc.likes-gifts": "喜欢",
+    "npc.neutral-gifts": "普通",
+    "npc.dislikes-gifts": "不喜欢",
+    "npc.hates-gifts": "厌恶",
+
+    // values
+    "npc.can-romance.married": "你已经结婚了！ <", // < turns into a heart
+    "npc.can-romance.housemate": "你是室友！",
+    "npc.friendship.not-met": "你们还没有见过面",
+    "npc.friendship.need-bouquet": "需要花束进行到下一阶段",
+    "npc.friendship.need-points": "下一等级需要{{count}}点好感度",
+    "npc.undiscovered-gift-taste": "{{count}} 个没揭露的品目",
+    "npc.undiscovered-gift-taste-appended": ", 和 {{count}} 个没揭露的品目",
+
+    /*********
+    ** NPC > child lookups
+    *********/
+    // labels
+    "npc.child.age": "年龄",
+
+    // values
+    "npc.child.age.description-partial": "目前位于{{label}}，还有（{{count}}天进入{{nextLabel}}）",
+    "npc.child.age.description-grown": "{{label}}",
+    "npc.child.age.newborn": "新生儿期",
+    "npc.child.age.baby": "婴儿期",
+    "npc.child.age.crawler": "爬走期",
+    "npc.child.age.toddler": "幼童期",
+
+    /*********
+    ** Pet lookups
+    *********/
+    // labels
+    "pet.love": "友好度",
+    "pet.petted-today": "今日已抚摸",
+    "pet.last-petted": "最后一次抚摸",
+    "pet.water-bowl": "是否给水碗添水",
+
+    // values
+    "pet.last-petted.yes": "是的（+12友好度）",
+    "pet.last-petted.days-ago": "{{days}}天前",
+    "pet.last-petted.never": "还没有抚摸",
+    "pet.water-bowl.empty": "水碗是空的",
+    "pet.water-bowl.filled": "水碗加满水了（+6友好度）",
+
+    /*********
+    ** Player lookups
+    *********/
+    // labels
+    "player.farm-name": "农场名字",
+    "player.farm-map": "农场地图",
+    "player.favorite-thing": "兴趣",
+    "player.gender": "性别",
+    "player.housemate": "室友",
+    "player.spouse": "配偶",
+    "player.watched-movie-this-week": "本周看电影",
+    "player.combat-skill": "战斗",
+    "player.farming-skill": "耕种",
+    "player.fishing-skill": "钓鱼",
+    "player.foraging-skill": "觅食",
+    "player.mining-skill": "采矿",
+    "player.luck": "运气",
+    "player.save-format": "保存格式",
+
+    // values
+    "player.farm-map.custom": "自定义",
+    "player.gender.male": "男",
+    "player.gender.female": "女",
+    "player.luck.summary": "{{percent}}%随机事件概率",
+    "player.skill.progress": "{{level}}级，（下一等级需要{{expNeeded}}经验）",
+    "player.skill.progress-last": "{{level}}级",
+
+    /*********
+    ** Puzzles
+    *********/
+    // labels
+
+    "puzzle.solution": "解决方案",
+
+    // values
+
+    "puzzle.solution.solved": "谜题已解决！",
+    "puzzle.solution.hidden": "谜题解决方案隐藏在进度模式中。",
+
+    /*********
+    ** Puzzles > Fern Islands crystal cave
+    *********/
+    // labels
+
+    "puzzle.island-crystal-cave.title": "水晶洞穴谜题",
+    "puzzle.island-crystal-cave.crystal-id": "水晶 ID",
+
+    // values
+
+    "puzzle.island-crystal-cave.solution.not-activated": "激活雕像以开始谜题。",
+    "puzzle.island-crystal-cave.solution.waiting": "等待游戏生成序列…",
+    "puzzle.island-crystal-cave.solution.activated": "重复激活水晶的序列：",
+
+    /*********
+    ** Puzzles > Fern Islands mermaid puzzle
+    *********/
+    // labels
+
+    "puzzle.island-mermaid.title": "岛屿美人鱼谜题",
+    "puzzle.island-mermaid.solution.intro": "使用长笛块播放夜市的美人鱼歌曲。音高值（你可以查找长笛块以查看其音调）：",
+
+    /*********
+    ** Puzzles > Fern Islands shrine puzzle
+    *********/
+    // labels
+
+    "puzzle.island-shrine.title": "岛屿神庙谜题",
+
+    // values
+    "puzzle.island-shrine.solution": "对于每个基座，下雨时将宝石鸟掉落的物品放在相应的岛上位置。每个存档都会随机分配物品。",
+    "puzzle.island-shrine.solution.east": "东部：{{item}}",
+    "puzzle.island-shrine.solution.north": "北部：{{item}}",
+    "puzzle.island-shrine.solution.south": "南部：{{item}}",
+    "puzzle.island-shrine.solution.west": "西部：{{item}}",
+
+    /*********
+    ** Tile lookups
+    *********/
+    // labels
+    "tile.description": "地图上此位置的地格。显示此信息是因为你在设置中打开了地格信息显示功能。",
+    "tile.game-location": "位置",
+    "tile.map-name": "地图名",
+    "tile.tile": "地格",
+    "tile.tile-index": "{{layerName}}：地格号",
+    "tile.tilesheet": "{{layerName}}: 地格层",
+    "tile.blend-mode": "{{layerName}}: 混合模式",
+    "tile.index-property": "{{layerName}}: 指数属性: {{propertyName}}",
+    "tile.tile-property": "{{layerName}}: 属性: {{propertyName}}",
+
+    // values
+    "tile.tile.none-here": "此处无地格",
+
+    /*********
+    ** Trash Bear or Gourmand lookups
+    *********/
+    // labels
+    "trash-bear-or-gourmand.item-wanted": "想要的东西",
+    "trash-bear-or-gourmand.quest-progress": "任务进度",
+
+    /*********
+    ** Wild tree lookups
+    *********/
+    // labels
+    "tree.stage": "生长阶段",
+    "tree.next-growth": "下次生长",
+    "tree.has-seed": "产出种子",
+    "tree.is-fertilized": "播洒树肥",
+
+    // values
+    "tree.name.big-mushroom": "大蘑菇",
+    "tree.name.mahogany": "桃花心木",
+    "tree.name.maple": "枫树",
+    "tree.name.oak": "橡树",
+    "tree.name.palm": "棕榈树",
+    "tree.name.pine": "松树",
+    "tree.name.unknown": "未知",
+    "tree.stage.done": "完全长成",
+    "tree.stage.partial": "{{stageName}}（总共{{max}}个阶段中的第{{step}}阶段）",
+    "tree.next-growth.winter": "除非施肥，冬天在温室之外无法生长",
+    "tree.next-growth.adjacent-trees": "因其他树靠的太近无法生长",
+    "tree.next-growth.chance": "有{{chance}}%几率明天成长到{{stage}}",
+
+    // growth stages
+    "tree.stages.seed": "种子",
+    "tree.stages.sprout": "发芽",
+    "tree.stages.sapling": "树苗",
+    "tree.stages.bush": "矮树丛",
+    "tree.stages.smallTree": "小树",
+    "tree.stages.tree": "树"
+}